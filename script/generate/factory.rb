--- conflicted
+++ resolved
@@ -136,10 +136,6 @@
   end
 end
 
-<<<<<<< HEAD
-
-=======
->>>>>>> 21f60181
 def stripe_data
 JSON.parse %q(
     {
@@ -233,6 +229,4 @@
         }
     }
 )
-end
-
-FactoryGirl.create :user+end