{
  "name": "storj-bridge",
  "version": "0.10.2",
  "description": "Access the Storj network using a simple REST API.",
  "main": "index.js",
  "directories": {
    "doc": "doc",
    "test": "test"
  },
  "bin": {
    "storj-bridge": "bin/storj-bridge.js",
    "audit-service": "bin/audit-service.js"
  },
  "scripts": {
    "testsuite": "STORJ_ALLOW_LOOPBACK=1 NODE_ENV=test _mocha test/**",
    "coverage": "STORJ_ALLOW_LOOPBACK=1 NODE_ENV=test ./node_modules/.bin/istanbul cover ./node_modules/.bin/_mocha -- --recursive",
    "linter": "./node_modules/.bin/jshint --config .jshintrc ./index.js ./lib ./test",
    "test": "npm run testsuite && npm run linter",
    "develop": "STORJ_ALLOW_LOOPBACK=1 NODE_ENV=develop node script/develop.js start",
    "make-docs": "./node_modules/.bin/jsdoc index.js lib -r -R README.md -u ./doc -c .jsdoc.json --verbose -d ./jsdoc",
    "publish-docs": "npm run make-docs && node script/publishdoc.js",
    "payout-report": "node script/payouts.js"
  },
  "repository": {
    "type": "git",
    "url": "git+https://github.com/Storj/bridge.git"
  },
  "keywords": [
    "storj",
    "bridge"
  ],
  "author": {
    "name": "Gordon Hall",
    "email": "gordon@storj.io"
  },
  "license": "AGPL-3.0",
  "bugs": {
    "url": "https://github.com/Storj/bridge/issues"
  },
  "homepage": "https://github.com/Storj/bridge#readme",
  "devDependencies": {
    "chai": "^3.4.1",
    "coveralls": "^2.11.6",
    "ink-docstrap": "^1.1.4",
    "istanbul": "^0.4.1",
    "jsdoc": "^3.4.0",
    "jshint": "2.8.0",
    "memdown": "^1.1.2",
    "mocha": "^2.3.4",
    "noisegen": "^1.0.0",
    "proxyquire": "^1.7.3",
    "rimraf": "^2.5.3",
    "sinon": "^1.17.2"
  },
  "dependencies": {
    "amqplib": "^0.4.2",
    "async": "^1.5.2",
    "basic-auth": "^1.0.3",
    "concat-stream": "^1.5.1",
    "cors": "^2.7.1",
    "csv-write-stream": "^2.0.0",
    "elliptic": "^6.0.2",
    "express": "^4.13.3",
    "handlebars": "^4.0.5",
    "hat": "0.0.3",
    "kad-logger-json": "^0.1.2",
    "knuth-shuffle": "^1.0.1",
    "merge": "^1.2.0",
    "mime-db": "^1.22.0",
    "mongoose": "^4.3.4",
    "mongoose-types": "^1.0.3",
    "ms": "^0.7.1",
    "nodemailer": "^2.0.0",
    "readable-stream": "^2.0.5",
<<<<<<< HEAD
    "redis": "^2.6.0-2",
    "storj": "^2.0.0",
=======
    "storj": "^2.0.6",
>>>>>>> d92b01ce
    "through": "^2.3.8"
  }
}<|MERGE_RESOLUTION|>--- conflicted
+++ resolved
@@ -72,12 +72,8 @@
     "ms": "^0.7.1",
     "nodemailer": "^2.0.0",
     "readable-stream": "^2.0.5",
-<<<<<<< HEAD
     "redis": "^2.6.0-2",
-    "storj": "^2.0.0",
-=======
     "storj": "^2.0.6",
->>>>>>> d92b01ce
     "through": "^2.3.8"
   }
 }