{
  "name": "storj-bridge",
  "version": "0.8.1",
  "description": "Access the Storj network using a simple REST API.",
  "main": "index.js",
  "directories": {
    "doc": "doc",
    "test": "test"
  },
  "bin": {
    "storj-bridge": "bin/storj-bridge.js",
    "audit-service": "bin/audit-service.js"
  },
  "scripts": {
    "testsuite": "STORJ_ALLOW_LOOPBACK=1 NODE_ENV=test mocha test/**",
    "coverage": "STORJ_ALLOW_LOOPBACK=1 NODE_ENV=test ./node_modules/.bin/istanbul cover ./node_modules/.bin/_mocha -- --recursive",
    "linter": "./node_modules/.bin/jshint --config .jshintrc ./index.js ./lib ./test",
    "test": "npm run testsuite && npm run linter",
    "develop": "STORJ_ALLOW_LOOPBACK=1 NODE_ENV=devel node script/develop.js",
    "make-docs": "./node_modules/.bin/jsdoc index.js lib -r -R README.md -u ./doc -c .jsdoc.json --verbose -d ./jsdoc",
    "publish-docs": "npm run make-docs && node script/publishdoc.js"
  },
  "repository": {
    "type": "git",
    "url": "git+https://github.com/Storj/bridge.git"
  },
  "keywords": [
    "storj",
    "bridge"
  ],
  "author": {
    "name": "Gordon Hall",
    "email": "gordon@storj.io"
  },
  "license": "AGPL-3.0",
  "bugs": {
    "url": "https://github.com/Storj/bridge/issues"
  },
  "homepage": "https://github.com/Storj/bridge#readme",
  "devDependencies": {
    "chai": "^3.4.1",
    "coveralls": "^2.11.6",
    "ink-docstrap": "^1.1.4",
    "istanbul": "^0.4.1",
    "jsdoc": "^3.4.0",
    "jshint": "2.8.0",
    "memdown": "^1.1.2",
    "mocha": "^2.3.4",
    "noisegen": "^1.0.0",
    "proxyquire": "^1.7.3",
    "sinon": "^1.17.2"
  },
  "dependencies": {
    "async": "^1.5.2",
    "basic-auth": "^1.0.3",
    "concat-stream": "^1.5.1",
    "cors": "^2.7.1",
    "elliptic": "^6.0.2",
    "express": "^4.13.3",
    "handlebars": "^4.0.5",
    "hat": "0.0.3",
    "kad-logger-json": "^0.1.2",
    "merge": "^1.2.0",
    "mime-db": "^1.22.0",
    "minimist": "^1.2.0",
    "mongoose": "^4.3.4",
    "mongoose-types": "^1.0.3",
    "ms": "^0.7.1",
    "nodemailer": "^2.0.0",
    "readable-stream": "^2.0.5",
<<<<<<< HEAD
    "redis": "^2.6.0-2",
    "storj": "^0.6.14",
=======
    "storj": "^1.1.0",
>>>>>>> 20ec6b2e
    "through": "^2.3.8"
  }
}<|MERGE_RESOLUTION|>--- conflicted
+++ resolved
@@ -68,12 +68,8 @@
     "ms": "^0.7.1",
     "nodemailer": "^2.0.0",
     "readable-stream": "^2.0.5",
-<<<<<<< HEAD
     "redis": "^2.6.0-2",
-    "storj": "^0.6.14",
-=======
     "storj": "^1.1.0",
->>>>>>> 20ec6b2e
     "through": "^2.3.8"
   }
 }