--- conflicted
+++ resolved
@@ -43,11 +43,7 @@
 
       mailer.dispatch(user.email, 'confirm', {
         token: user.activator,
-<<<<<<< HEAD
-        redirect: 'https://app.metadisk.org',
-=======
         redirect: req.body.redirect,
->>>>>>> 55d41d1d
         url: proto + '//' + host + port
       }, function(err) {
         if (err) {
