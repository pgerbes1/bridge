--- conflicted
+++ resolved
@@ -475,16 +475,6 @@
  */
 UsersRouter.prototype._definitions = function() {
   return [
-<<<<<<< HEAD
-    ['POST', '/users', this._limiter(defaults), rawbody, this.createUser],
-    ['POST', '/activations', this._limiter(defaults), rawbody, this.reactivateUser],
-    ['GET', '/activations/:token', this._limiter(defaults), this.confirmActivateUser],
-    ['PUT', '/users/:id/partner', this._limiter(defaults), this._verify, rawbody, this.addReferralPartner],
-    ['DELETE', '/users/:id', this._limiter(defaults), this._verify, this.destroyUser],
-    ['GET', '/deactivations/:token', this._limiter(defaults), this.confirmDestroyUser],
-    ['PATCH', '/users/:id', this._limiter(defaults), rawbody, this.createPasswordResetToken],
-    ['GET', '/resets/:token', this._limiter(defaults), this.confirmPasswordReset]
-=======
     ['POST', '/users', this.getLimiter(limiter(5)), rawbody, this.createUser],
     ['POST', '/activations', this.getLimiter(limiter(5)), rawbody, this.reactivateUser],
     ['GET', '/activations/:token', this.getLimiter(limiter(5)), this.confirmActivateUser],
@@ -492,7 +482,6 @@
     ['GET', '/deactivations/:token', this.getLimiter(limiter(5)), this.confirmDestroyUser],
     ['PATCH', '/users/:id', this.getLimiter(limiter(5)), rawbody, this.createPasswordResetToken],
     ['GET', '/resets/:token', this.getLimiter(limiter(5)), this.confirmPasswordReset]
->>>>>>> 9baec93f
   ];
 };
 
